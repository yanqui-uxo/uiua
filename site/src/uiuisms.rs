--- conflicted
+++ resolved
@@ -199,11 +199,7 @@
     /// Upscale a 2d matrix
     "30 [0_1 1_0]\n⊙;⍥(⍉▽↯⧻,,)2:",
     /// Upscale a colored image
-<<<<<<< HEAD
     "30 [[0_0_1 0_1_0] [1_0_0 0_0_0]]\n⊙;⍉⍥(⍉▽↯⧻,,)2:",
-=======
-    "[[0_0_1 0_1_0] [1_0_0 0_0_0]]\n⍜°⍉≡(⍉▽↯⧻,⊙(⍉▽):↯⊙.⧻,30)",
->>>>>>> 6bb45d5c
     /// Linearly interpolate between two values
     "⍜-× 10 0 0.2\n⍜⊙-× 0.2 10 0",
     /// Set the value of an array at an index
